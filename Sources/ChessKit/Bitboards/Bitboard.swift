--- conflicted
+++ resolved
@@ -18,11 +18,7 @@
     static let rank1: Bitboard = 0xFF
     /// Bitboard representing all the squares on the 8th rank.
     static let rank8: Bitboard = rank1 << (8 * 7)
-<<<<<<< HEAD
-    
-=======
 
->>>>>>> d023e5f2
     /// Bitboard representing all the dark squares on the board.
     static let dark: Bitboard = 0xAA55AA55AA55AA55
     /// Bitboard representing all the light squares on the board.
